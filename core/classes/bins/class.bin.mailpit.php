<?php
/*
 * Copyright (c) 2021-2024 Bearsampp
 * License:  GNU General Public License version 3 or later; see LICENSE.txt
 * Author: Bear
 * Website: https://bearsampp.com
 * Github: https://github.com/Bearsampp
 */

/**
 * Class BinMailpit
 *
 * This class represents the Mailpit module in the Bearsampp application.
 * It handles the configuration, initialization, and management of the Mailpit service.
 */
class BinMailpit extends Module
{
    const SERVICE_NAME = 'bearsamppmailpit';
    const SERVICE_PARAMS = ' --listen "%s:%d" --smtp "%s:%d" --webroot "%s"';

    const ROOT_CFG_ENABLE = 'mailpitEnable';
    const ROOT_CFG_VERSION = 'mailpitVersion';

    const LOCAL_CFG_EXE = 'mailpitExe';
    const LOCAL_CFG_WEB_ROOT = 'mailpitWebRoot';
    const LOCAL_CFG_UI_PORT = 'mailpitUiPort';
    const LOCAL_CFG_SMTP_PORT = 'mailpitSmtpPort';
    const LOCAL_CFG_LISTEN = 'mailpitListen';

    private $service;
    private $log;

    private $exe;
    private $webRoot;
    private $uiPort;
    private $smtpPort;
    private $listen;

    /**
     * Constructs a BinMailpit object and initializes the module.
     *
     * @param   string  $id    The ID of the module.
     * @param   string  $type  The type of the module.
     */
    public function __construct($id, $type)
    {
        Util::logInitClass( $this );
        $this->reload( $id, $type );
    }

    /**
     * Reloads the module configuration based on the provided ID and type.
     *
     * @param   string|null  $id    The ID of the module. If null, the current ID is used.
     * @param   string|null  $type  The type of the module. If null, the current type is used.
     */
    public function reload($id = null, $type = null)
    {
        global $bearsamppRoot, $bearsamppConfig, $bearsamppLang;
        Util::logReloadClass( $this );

        $this->name    = $bearsamppLang->getValue( Lang::MAILPIT );
        $this->version = $bearsamppConfig->getRaw( self::ROOT_CFG_VERSION );
        parent::reload( $id, $type );

        $this->enable  = $this->enable && $bearsamppConfig->getRaw( self::ROOT_CFG_ENABLE );
        $this->service = new Win32Service( self::SERVICE_NAME );
        $this->log     = $bearsamppRoot->getLogsPath() . '/mailpit.log';

        if ( $this->bearsamppConfRaw !== false ) {
            $this->exe      = $this->symlinkPath . '/' . $this->bearsamppConfRaw[self::LOCAL_CFG_EXE];
            $this->webRoot  = $this->bearsamppConfRaw[self::LOCAL_CFG_WEB_ROOT];
            $this->uiPort   = intval( $this->bearsamppConfRaw[self::LOCAL_CFG_UI_PORT] );
            $this->smtpPort = intval( $this->bearsamppConfRaw[self::LOCAL_CFG_SMTP_PORT] );
            $this->listen   = $this->bearsamppConfRaw[self::LOCAL_CFG_LISTEN];
        }

        if ( !$this->enable ) {
            Util::logInfo( $this->name . ' is not enabled!' );

            return;
        }
        if ( !is_dir( $this->currentPath ) ) {
            Util::logError( sprintf( $bearsamppLang->getValue( Lang::ERROR_FILE_NOT_FOUND ), $this->name . ' ' . $this->version, $this->currentPath ) );

            return;
        }
        if ( !is_dir( $this->symlinkPath ) ) {
            Util::logError( sprintf( $bearsamppLang->getValue( Lang::ERROR_FILE_NOT_FOUND ), $this->name . ' ' . $this->version, $this->symlinkPath ) );

            return;
        }
        if ( !is_file( $this->bearsamppConf ) ) {
            Util::logError( sprintf( $bearsamppLang->getValue( Lang::ERROR_CONF_NOT_FOUND ), $this->name . ' ' . $this->version, $this->bearsamppConf ) );

            return;
        }
        if ( !is_file( $this->exe ) ) {
            Util::logError( sprintf( $bearsamppLang->getValue( Lang::ERROR_EXE_NOT_FOUND ), $this->name . ' ' . $this->version, $this->exe ) );

            return;
        }
        if ( (empty( $this->webRoot ) && $this->webRoot !== '' || is_numeric( $this->webRoot )) ) {
            Util::logError( sprintf( $bearsamppLang->getValue( Lang::ERROR_INVALID_PARAMETER ), self::LOCAL_CFG_WEB_ROOT, $this->webRoot ) );

            return;
        }
        if ( empty( $this->uiPort ) ) {
            Util::logError( sprintf( $bearsamppLang->getValue( Lang::ERROR_INVALID_PARAMETER ), self::LOCAL_CFG_UI_PORT, $this->uiPort ) );

            return;
        }
        if ( empty( $this->smtpPort ) ) {
            Util::logError( sprintf( $bearsamppLang->getValue( Lang::ERROR_INVALID_PARAMETER ), self::LOCAL_CFG_SMTP_PORT, $this->smtpPort ) );

            return;
        }
        if ( empty( $this->listen ) ) {
            Util::logError( sprintf( $bearsamppLang->getValue( Lang::ERROR_INVALID_PARAMETER ), self::LOCAL_CFG_LISTEN, $this->listen ) );

            return;
        }

        $nssm = new Nssm( self::SERVICE_NAME );
        $nssm->setDisplayName( APP_TITLE . ' ' . $this->getName() );
        $nssm->setBinPath( $this->exe );
        $nssm->setParams( sprintf( self::SERVICE_PARAMS, $this->listen, $this->uiPort, $this->listen, $this->smtpPort, $this->webRoot ) );
        $nssm->setStart( Nssm::SERVICE_DEMAND_START );
        $nssm->setStdout( $bearsamppRoot->getLogsPath() . '/mailpit.out.log' );
        $nssm->setStderr( $bearsamppRoot->getLogsPath() . '/mailpit.err.log' );

        $this->service->setNssm( $nssm );
    }

    /**
     * Replaces multiple key-value pairs in the configuration file.
     *
     * @param   array  $params  An associative array of key-value pairs to replace.
     */
    protected function replaceAll($params)
    {
        $content = file_get_contents( $this->bearsamppConf );

        foreach ( $params as $key => $value ) {
            $content                      = preg_replace( '|' . $key . ' = .*|', $key . ' = ' . '"' . $value . '"', $content );
            $this->bearsamppConfRaw[$key] = $value;
            switch ( $key ) {
                case self::LOCAL_CFG_UI_PORT:
                    $this->uiPort = intval( $value );
                    break;
                case self::LOCAL_CFG_SMTP_PORT:
                    $this->smtpPort = intval( $value );
                    break;
            }
        }

        file_put_contents( $this->bearsamppConf, $content );
    }

    /**
     * Rebuilds the configuration for the Mailpit service in the Windows Registry.
     *
     * @return bool True if the configuration was successfully rebuilt, false otherwise.
     */
    public function rebuildConf()
    {
        global $bearsamppRegistry;

        $exists = $bearsamppRegistry->exists(
            Registry::HKEY_LOCAL_MACHINE,
            'SYSTEM\CurrentControlSet\Services\\' . self::SERVICE_NAME . '\Parameters',
            Nssm::INFO_APP_PARAMETERS
        );
        if ( $exists ) {
            return $bearsamppRegistry->setExpandStringValue(
                Registry::HKEY_LOCAL_MACHINE,
                'SYSTEM\CurrentControlSet\Services\\' . self::SERVICE_NAME . '\Parameters',
                Nssm::INFO_APP_PARAMETERS,
<<<<<<< HEAD
                sprintf( self::SERVICE_PARAMS, $this->uiPort, $this->smtpPort, $this->webRoot )
            );
=======
                sprintf( self::SERVICE_PARAMS, $this->listen, $this->uiPort, $this->listen, $this->smtpPort, $this->webRoot )
                );
>>>>>>> ffe277c2
        }

        return false;
    }

    /**
     * Changes the SMTP port for the Mailpit service.
     *
     * @param   int    $port           The new port number.
     * @param   bool   $checkUsed      Whether to check if the port is already in use.
     * @param   mixed  $wbProgressBar  The progress bar object for UI updates.
     *
     * @return bool|int True if the port was successfully changed, or the process using the port if it is in use.
     */
    public function changePort($port, $checkUsed = false, $wbProgressBar = null)
    {
        global $bearsamppWinbinder;

        if ( !Util::isValidPort( $port ) ) {
            Util::logError( $this->getName() . ' port not valid: ' . $port );

            return false;
        }

        $port = intval( $port );
        $bearsamppWinbinder->incrProgressBar( $wbProgressBar );

        $isPortInUse = Util::isPortInUse( $port );
        if ( !$checkUsed || $isPortInUse === false ) {
            // bearsampp.conf
            $this->setSmtpPort( $port );
            $bearsamppWinbinder->incrProgressBar( $wbProgressBar );

            // conf
            $this->update();
            $bearsamppWinbinder->incrProgressBar( $wbProgressBar );

            return true;
        }

        Util::logDebug( $this->getName() . ' port in used: ' . $port . ' - ' . $isPortInUse );

        return $isPortInUse;
    }

    /**
     * Checks if the specified port is used by the Mailpit service.
     *
     * @param   int   $port        The port number to check.
     * @param   bool  $showWindow  Whether to show a message box with the result.
     *
     * @return bool True if the port is used by the Mailpit service, false otherwise.
     */
    public function checkPort($port, $showWindow = false)
    {
        global $bearsamppLang, $bearsamppWinbinder;
        $boxTitle = sprintf( $bearsamppLang->getValue( Lang::CHECK_PORT_TITLE ), $this->getName(), $port );

        if ( !Util::isValidPort( $port ) ) {
            Util::logError( $this->getName() . ' port not valid: ' . $port );

            return false;
        }

        $headers = Util::getHeaders( $this->listen, $port );
        if ( !empty( $headers ) ) {
            if ( Util::contains( $headers[0], 'Mailpit' ) ) {
                Util::logDebug( $this->getName() . ' port ' . $port . ' is used by: ' . str_replace( '220 ', '', $headers[0] ) );
                if ( $showWindow ) {
                    $bearsamppWinbinder->messageBoxInfo(
                        sprintf( $bearsamppLang->getValue( Lang::PORT_USED_BY ), $port, str_replace( '220 ', '', $headers[0] ) ),
                        $boxTitle
                    );
                }

                return true;
            }
            Util::logDebug( $this->getName() . ' port ' . $port . ' is used by another application' );
            if ( $showWindow ) {
                $bearsamppWinbinder->messageBoxWarning(
                    sprintf( $bearsamppLang->getValue( Lang::PORT_NOT_USED_BY ), $port ),
                    $boxTitle
                );
            }
        }
        else {
            Util::logDebug( $this->getName() . ' port ' . $port . ' is not used' );
            if ( $showWindow ) {
                $bearsamppWinbinder->messageBoxError(
                    sprintf( $bearsamppLang->getValue( Lang::PORT_NOT_USED ), $port ),
                    $boxTitle
                );
            }
        }

        return false;
    }

    /**
     * Switches the version of the Mailpit service.
     *
     * @param   string  $version     The version to switch to.
     * @param   bool    $showWindow  Whether to show a message box with the result.
     *
     * @return bool True if the version was successfully switched, false otherwise.
     */
    public function switchVersion($version, $showWindow = false)
    {
        Util::logDebug( 'Switch ' . $this->name . ' version to ' . $version );

        return $this->updateConfig( $version, 0, $showWindow );
    }

    /**
     * Updates the configuration for the Mailpit service.
     *
     * @param   string|null  $version     The version to update to. If null, the current version is used.
     * @param   int          $sub         The sub-level for logging indentation.
     * @param   bool         $showWindow  Whether to show a message box with the result.
     *
     * @return bool True if the configuration was successfully updated, false otherwise.
     */
    protected function updateConfig($version = null, $sub = 0, $showWindow = false)
    {
        global $bearsamppLang, $bearsamppWinbinder;

        if ( !$this->enable ) {
            return true;
        }

        $version = $version == null ? $this->version : $version;
        Util::logDebug( ($sub > 0 ? str_repeat( ' ', 2 * $sub ) : '') . 'Update ' . $this->name . ' ' . $version . ' config' );

        $boxTitle = sprintf( $bearsamppLang->getValue( Lang::SWITCH_VERSION_TITLE ), $this->getName(), $version );

        $bearsamppConf = str_replace( 'mailpit' . $this->getVersion(), 'mailpit' . $version, $this->bearsamppConf );
        if ( !file_exists( $bearsamppConf ) ) {
            Util::logError( 'bearsampp config files not found for ' . $this->getName() . ' ' . $version );
            if ( $showWindow ) {
                $bearsamppWinbinder->messageBoxError(
                    sprintf( $bearsamppLang->getValue( Lang::BEARSAMPP_CONF_NOT_FOUND_ERROR ), $this->getName() . ' ' . $version ),
                    $boxTitle
                );
            }

            return false;
        }

        $bearsamppConfRaw = parse_ini_file( $bearsamppConf );
        if ( $bearsamppConfRaw === false || !isset( $bearsamppConfRaw[self::ROOT_CFG_VERSION] ) || $bearsamppConfRaw[self::ROOT_CFG_VERSION] != $version ) {
            Util::logError( 'bearsampp config file malformed for ' . $this->getName() . ' ' . $version );
            if ( $showWindow ) {
                $bearsamppWinbinder->messageBoxError(
                    sprintf( $bearsamppLang->getValue( Lang::BEARSAMPP_CONF_MALFORMED_ERROR ), $this->getName() . ' ' . $version ),
                    $boxTitle
                );
            }

            return false;
        }

        // bearsampp.conf
        $this->setVersion( $version );

        return true;
    }

    /**
     * Sets the version of the Mailpit service.
     *
     * @param   string  $version  The version to set.
     */
    public function setVersion($version)
    {
        global $bearsamppConfig;
        $this->version = $version;
        $bearsamppConfig->replace( self::ROOT_CFG_VERSION, $version );
        $this->reload();
    }

    /**
     * Retrieves the service object for the Mailpit service.
     *
     * @return Win32Service The service object.
     */
    public function getService()
    {
        return $this->service;
    }

    /**
     * Enables or disables the Mailpit service.
     *
     * @param   bool  $enabled     Whether to enable or disable the service.
     * @param   bool  $showWindow  Whether to show a message box with the result.
     */
    public function setEnable($enabled, $showWindow = false)
    {
        global $bearsamppConfig, $bearsamppLang, $bearsamppWinbinder;

        if ( $enabled == Config::ENABLED && !is_dir( $this->currentPath ) ) {
            Util::logDebug( $this->getName() . ' cannot be enabled because bundle ' . $this->getVersion() . ' does not exist in ' . $this->currentPath );
            if ( $showWindow ) {
                $bearsamppWinbinder->messageBoxError(
                    sprintf( $bearsamppLang->getValue( Lang::ENABLE_BUNDLE_NOT_EXIST ), $this->getName(), $this->getVersion(), $this->currentPath ),
                    sprintf( $bearsamppLang->getValue( Lang::ENABLE_TITLE ), $this->getName() )
                );
            }
            $enabled = Config::DISABLED;
        }

        Util::logInfo( $this->getName() . ' switched to ' . ($enabled == Config::ENABLED ? 'enabled' : 'disabled') );
        $this->enable = $enabled == Config::ENABLED;
        $bearsamppConfig->replace( self::ROOT_CFG_ENABLE, $enabled );

        $this->reload();
        if ( $this->enable ) {
            Util::installService( $this, $this->smtpPort, null, $showWindow );
        }
        else {
            Util::removeService( $this->service, $this->name );
        }
    }

    /**
     * Retrieves the log file path for the Mailpit service.
     *
     * @return string The log file path.
     */
    public function getLog()
    {
        return $this->log;
    }

    /**
     * Retrieves the executable file path for the Mailpit service.
     *
     * @return string The executable file path.
     */
    public function getExe()
    {
        return $this->exe;
    }

    /**
     * Retrieves the web root directory for the Mailpit service.
     *
     * @return string The web root directory.
     */
    public function getWebRoot()
    {
        return $this->webRoot;
    }

    /**
     * Sets the web root directory for the Mailpit service.
     *
     * @param   string  $webRoot  The web root directory to set.
     */
    public function setWebRoot($webRoot)
    {
        $this->replace( self::LOCAL_CFG_WEB_ROOT, $webRoot );
    }

    /**
     * Retrieves the UI port for the Mailpit service.
     *
     * @return int The UI port.
     */
    public function getUiPort()
    {
        return $this->uiPort;
    }

    /**
     * Sets the UI port for the Mailpit service.
     *
     * @param   int  $uiPort  The UI port to set.
     */
    public function setUiPort($uiPort)
    {
        $this->replace( self::LOCAL_CFG_UI_PORT, $uiPort );
    }

    /**
     * Retrieves the SMTP port for the Mailpit service.
     *
     * @return int The SMTP port.
     */
    public function getSmtpPort()
    {
        return $this->smtpPort;
    }

    /**
     * Sets the SMTP port for the Mailpit service.
     *
     * @param   int  $smtpPort  The SMTP port to set.
     */
    public function setSmtpPort($smtpPort)
    {
        $this->replace( self::LOCAL_CFG_SMTP_PORT, $smtpPort );
    }

    /**
     * Retrieves the listen address for the Mailpit service.
     *
     * @return string The listen address.
     */
    public function getListen()
    {
        return $this->listen;
    }

    /**
     * Sets the listen address for the Mailpit service.
     *
     * @return bool True if the listen address was successfully set, false otherwise.
     */
    public function setListen()
    {
        return $this->replace( self::LOCAL_CFG_LISTEN, $this->listen );
    }
}<|MERGE_RESOLUTION|>--- conflicted
+++ resolved
@@ -176,13 +176,8 @@
                 Registry::HKEY_LOCAL_MACHINE,
                 'SYSTEM\CurrentControlSet\Services\\' . self::SERVICE_NAME . '\Parameters',
                 Nssm::INFO_APP_PARAMETERS,
-<<<<<<< HEAD
-                sprintf( self::SERVICE_PARAMS, $this->uiPort, $this->smtpPort, $this->webRoot )
-            );
-=======
                 sprintf( self::SERVICE_PARAMS, $this->listen, $this->uiPort, $this->listen, $this->smtpPort, $this->webRoot )
                 );
->>>>>>> ffe277c2
         }
 
         return false;
