<?php
/*
 * Copyright (c) 2021-2024 Bearsampp
 * License:  GNU General Public License version 3 or later; see LICENSE.txt
 * Author: Bear
 * Website: https://bearsampp.com
 * Github: https://github.com/Bearsampp
 */

/**
 * Utility class providing a wide range of static methods for various purposes including:
 * - Cleaning and retrieving command line, GET, and POST variables based on type specifications.
 * - String manipulation methods to check if strings contain, start with, or end with specified substrings.
 * - File and directory management functions for deleting, clearing, or finding files and directories.
 * - Logging functionalities tailored for different levels of verbosity (ERROR, WARNING, INFO, DEBUG, TRACE).
 * - System utilities for handling registry operations, managing environment variables, and executing system commands.
 * - Network utilities to validate IPs, domains, and manage HTTP requests.
 * - Helper functions for encoding, decoding, and file operations.
 *
 * This class is designed to be used as a helper or utility class where methods are accessed statically.
 * This means you do not need to instantiate it to use the methods, but can simply call them using the Util::methodName() syntax.
 *
 * Usage Example:
 * ```
 * $cleanedData = Util::cleanGetVar('data', 'text');
 * Util::logError('An error occurred');
 * $isAvailable = Util::isValidIp('192.168.1.1');
 * ```
 *
 * Each method is self-contained and provides specific functionality, making this class a central point for
 * common utility operations needed across a PHP application, especially in environments like web servers or command-line interfaces.
 */
class Util
{
    /**
     * This code snippet defines constants for logging levels.
     */
    const LOG_ERROR = 'ERROR';
    const LOG_WARNING = 'WARNING';
    const LOG_INFO = 'INFO';
    const LOG_DEBUG = 'DEBUG';
    const LOG_TRACE = 'TRACE';

    /**
     * Cleans and returns a specific command line argument based on the type specified.
     *
     * @param   string  $name  The index of the argument in the $_SERVER['argv'] array.
     * @param   string  $type  The type of the argument to return: 'text', 'numeric', 'boolean', or 'array'.
     *
     * @return mixed Returns the cleaned argument based on the type or false if the argument is not set.
     */
    public static function cleanArgv($name, $type = 'text')
    {
        if ( isset( $_SERVER['argv'] ) ) {
            if ( $type == 'text' ) {
                return (isset( $_SERVER['argv'][$name] ) && !empty( $_SERVER['argv'][$name] )) ? trim( $_SERVER['argv'][$name] ) : '';
            }
            elseif ( $type == 'numeric' ) {
                return (isset( $_SERVER['argv'][$name] ) && is_numeric( $_SERVER['argv'][$name] )) ? intval( $_SERVER['argv'][$name] ) : '';
            }
            elseif ( $type == 'boolean' ) {
                return (isset( $_SERVER['argv'][$name] )) ? true : false;
            }
            elseif ( $type == 'array' ) {
                return (isset( $_SERVER['argv'][$name] ) && is_array( $_SERVER['argv'][$name] )) ? $_SERVER['argv'][$name] : array();
            }
        }

        return false;
    }

    /**
     * Cleans and returns a specific $_GET variable based on the type specified.
     *
     * @param   string  $name  The name of the $_GET variable.
     * @param   string  $type  The type of the variable to return: 'text', 'numeric', 'boolean', or 'array'.
     *
     * @return mixed Returns the cleaned $_GET variable based on the type or false if the variable is not set.
     */
    public static function cleanGetVar($name, $type = 'text')
    {
        if ( is_string( $name ) ) {
            if ( $type == 'text' ) {
                return (isset( $_GET[$name] ) && !empty( $_GET[$name] )) ? stripslashes( $_GET[$name] ) : '';
            }
            elseif ( $type == 'numeric' ) {
                return (isset( $_GET[$name] ) && is_numeric( $_GET[$name] )) ? intval( $_GET[$name] ) : '';
            }
            elseif ( $type == 'boolean' ) {
                return (isset( $_GET[$name] )) ? true : false;
            }
            elseif ( $type == 'array' ) {
                return (isset( $_GET[$name] ) && is_array( $_GET[$name] )) ? $_GET[$name] : array();
            }
        }

        return false;
    }

    /**
     * Cleans and returns a specific $_POST variable based on the type specified.
     *
     * @param   string  $name  The name of the $_POST variable.
     * @param   string  $type  The type of the variable to return: 'text', 'number', 'float', 'boolean', 'array', or 'content'.
     *
     * @return mixed Returns the cleaned $_POST variable based on the type or false if the variable is not set.
     */
    public static function cleanPostVar($name, $type = 'text')
    {
        if ( is_string( $name ) ) {
            if ( $type == 'text' ) {
                return (isset( $_POST[$name] ) && !empty( $_POST[$name] )) ? stripslashes( trim( $_POST[$name] ) ) : '';
            }
            elseif ( $type == 'number' ) {
                return (isset( $_POST[$name] ) && is_numeric( $_POST[$name] )) ? intval( $_POST[$name] ) : '';
            }
            elseif ( $type == 'float' ) {
                return (isset( $_POST[$name] ) && is_numeric( $_POST[$name] )) ? floatval( $_POST[$name] ) : '';
            }
            elseif ( $type == 'boolean' ) {
                return (isset( $_POST[$name] )) ? true : false;
            }
            elseif ( $type == 'array' ) {
                return (isset( $_POST[$name] ) && is_array( $_POST[$name] )) ? $_POST[$name] : array();
            }
            elseif ( $type == 'content' ) {
                return (isset( $_POST[$name] ) && !empty( $_POST[$name] )) ? trim( $_POST[$name] ) : '';
            }
        }

        return false;
    }

    /**
     * Checks if a string contains a specified substring.
     *
     * @param   string  $string  The string to search in.
     * @param   string  $search  The substring to search for.
     *
     * @return bool Returns true if the substring is found in the string, otherwise false.
     */
    public static function contains($string, $search)
    {
        if ( !empty( $string ) && !empty( $search ) ) {
            $result = stripos( $string, $search );
            if ( $result !== false ) {
                return true;
            }
            else {
                return false;
            }
        }
        else {
            return false;
        }
    }

    /**
     * Checks if a string starts with a specified substring.
     *
     * @param   string  $string  The string to check.
     * @param   string  $search  The substring to look for at the start of the string.
     *
     * @return bool Returns true if the string starts with the search substring, otherwise false.
     */
    public static function startWith($string, $search)
    {
        $length = strlen( $search );

        return (substr( $string, 0, $length ) === $search);
    }

    /**
     * Checks if a string ends with a specified substring.
     *
     * This method trims the right side whitespace of the input string before checking
     * if it ends with the specified search substring.
     *
     * @param   string  $string  The string to check.
     * @param   string  $search  The substring to look for at the end of the string.
     *
     * @return bool Returns true if the string ends with the search substring, otherwise false.
     */
    public static function endWith($string, $search)
    {
        $length = strlen( $search );
        $start  = $length * -1;

        return (substr( $string, $start ) === $search);
    }

    /**
     * Generates a random string of specified length and character set.
     *
     * @param   int   $length       The length of the random string to generate.
     * @param   bool  $withNumeric  Whether to include numeric characters in the random string.
     *
     * @return string Returns the generated random string.
     */
    public static function random($length = 32, $withNumeric = true)
    {
        $characters = 'abcdefghijklmnopqrstuvwxyzABCDEFGHIJKLMNOPQRSTUVWXYZ';
        if ( $withNumeric ) {
            $characters .= '0123456789';
        }

        $randomString = '';
        for ( $i = 0; $i < $length; $i++ ) {
            $randomString .= $characters[rand( 0, strlen( $characters ) - 1 )];
        }

        return $randomString;
    }

    /**
     * Recursively deletes files from a specified directory while excluding certain files.
     *
     * @param   string  $path     The path to the directory to clear.
     * @param   array   $exclude  An array of filenames to exclude from deletion.
     *
     * @return array Returns an array with the status of the operation and the number of files deleted.
     */
    public static function clearFolders($paths, $exclude = array())
    {
        $result = array();
        foreach ( $paths as $path ) {
            $result[$path] = self::clearFolder( $path, $exclude );
        }

        return $result;
    }

    /**
     * Recursively clears all files and directories within a specified directory, excluding specified items.
     *
     * @param   string  $path     The path of the directory to clear.
     * @param   array   $exclude  An array of filenames to exclude from deletion.
     *
     * @return array|null Returns an array with the operation status and count of files deleted, or null if the directory cannot be opened.
     */
    public static function clearFolder($path, $exclude = array())
    {
        $result             = array();
        $result['return']   = true;
        $result['nb_files'] = 0;

        $handle = @opendir( $path );
        if ( !$handle ) {
            return null;
        }

        while ( false !== ($file = readdir( $handle )) ) {
            if ( $file == '.' || $file == '..' || in_array( $file, $exclude ) ) {
                continue;
            }
            if ( is_dir( $path . '/' . $file ) ) {
                $r = self::clearFolder( $path . '/' . $file );
                if ( !$r ) {
                    $result['return'] = false;

                    return $result;
                }
            }
            else {
                $r = @unlink( $path . '/' . $file );
                if ( $r ) {
                    $result['nb_files']++;
                }
                else {
                    $result['return'] = false;

                    return $result;
                }
            }
        }

        closedir( $handle );

        return $result;
    }

    /**
     * Recursively deletes a directory and all its contents.
     *
     * @param   string  $path  The path of the directory to delete.
     */
    public static function deleteFolder($path)
    {
        if ( is_dir( $path ) ) {
            if ( substr( $path, strlen( $path ) - 1, 1 ) != '/' ) {
                $path .= '/';
            }
            $files = glob( $path . '*', GLOB_MARK );
            foreach ( $files as $file ) {
                if ( is_dir( $file ) ) {
                    self::deleteFolder( $file );
                }
                else {
                    unlink( $file );
                }
            }
            rmdir( $path );
        }
    }

    /**
     * Recursively searches for a file starting from a specified directory.
     *
     * @param   string  $startPath  The directory path to start the search.
     * @param   string  $findFile   The filename to search for.
     *
     * @return string|false Returns the path to the file if found, or false if not found.
     */
    private static function findFile($startPath, $findFile)
    {
        $result = false;

        $handle = @opendir( $startPath );
        if ( !$handle ) {
            return false;
        }

        while ( false !== ($file = readdir( $handle )) ) {
            if ( $file == '.' || $file == '..' ) {
                continue;
            }
            if ( is_dir( $startPath . '/' . $file ) ) {
                $result = self::findFile( $startPath . '/' . $file, $findFile );
                if ( $result !== false ) {
                    break;
                }
            }
            elseif ( $file == $findFile ) {
                $result = self::formatUnixPath( $startPath . '/' . $file );
                break;
            }
        }

        closedir( $handle );

        return $result;
    }

    /**
     * Validates an IP address.
     *
     * @param   string  $ip  The IP address to validate.
     *
     * @return bool Returns true if the IP address is valid, otherwise false.
     */
    public static function isValidIp($ip)
    {
        return filter_var( $ip, FILTER_VALIDATE_IP, FILTER_FLAG_IPV4 )
            || filter_var( $ip, FILTER_VALIDATE_IP, FILTER_FLAG_IPV6 );
    }

    /**
     * Validates a port number.
     *
     * @param   int  $port  The port number to validate.
     *
     * @return bool Returns true if the port number is valid and within the range of 1 to 65535, otherwise false.
     */
    public static function isValidPort($port)
    {
        return is_numeric( $port ) && ($port > 0 || $port <= 65535);
    }

    /**
     * Replaces a defined constant in a file with a new value.
     *
     * @param   string  $path   The file path where the constant is defined.
     * @param   string  $var    The name of the constant.
     * @param   mixed   $value  The new value for the constant.
     */
    public static function replaceDefine($path, $var, $value)
    {
        self::replaceInFile( $path, array(
            '/^define\((.*?)' . $var . '(.*?),/' => 'define(\'' . $var . '\', ' . (is_int( $value ) ? $value : '\'' . $value . '\'') . ');'
        ) );
    }

    /**
     * Performs replacements in a file based on a list of regular expression patterns.
     *
     * @param   string  $path         The path to the file where replacements are to be made.
     * @param   array   $replaceList  An associative array where keys are regex patterns and values are replacement strings.
     */
    public static function replaceInFile($path, $replaceList)
    {
        if ( file_exists( $path ) ) {
            $lines = file( $path );
            $fp    = fopen( $path, 'w' );
            foreach ( $lines as $nb => $line ) {
                $replaceDone = false;
                foreach ( $replaceList as $regex => $replace ) {
                    if ( preg_match( $regex, $line, $matches ) ) {
                        $countParams = preg_match_all( '/{{(\d+)}}/', $replace, $paramsMatches );
                        if ( $countParams > 0 && $countParams <= count( $matches ) ) {
                            foreach ( $paramsMatches[1] as $paramsMatch ) {
                                $replace = str_replace( '{{' . $paramsMatch . '}}', $matches[$paramsMatch], $replace );
                            }
                        }
                        self::logTrace( 'Replace in file ' . $path . ' :' );
                        self::logTrace( '## line_num: ' . trim( $nb ) );
                        self::logTrace( '## old: ' . trim( $line ) );
                        self::logTrace( '## new: ' . trim( $replace ) );
                        fwrite( $fp, $replace . PHP_EOL );

                        $replaceDone = true;
                        break;
                    }
                }
                if ( !$replaceDone ) {
                    fwrite( $fp, $line );
                }
            }
            fclose( $fp );
        }
    }

    /**
     * Retrieves a list of version directories within a specified path.
     *
     * @param   string  $path  The path to search for version directories.
     *
     * @return array|false Returns a sorted array of version names, or false if the directory cannot be opened.
     */
    public static function getVersionList($path)
    {
        $result = array();

        $handle = @opendir( $path );
        if ( !$handle ) {
            return false;
        }

        while ( false !== ($file = readdir( $handle )) ) {
            $filePath = $path . '/' . $file;
            if ( $file != "." && $file != ".." && is_dir( $filePath ) && $file != 'current' ) {
                $result[] = str_replace( basename( $path ), '', $file );
            }
        }

        closedir( $handle );
        natcasesort( $result );

        return $result;
    }

    /**
     * Gets the current Unix timestamp with microseconds.
     *
     * @return float Returns the current Unix timestamp combined with microseconds.
     */
    public static function getMicrotime()
    {
        list( $usec, $sec ) = explode( " ", microtime() );

        return ((float) $usec + (float) $sec);
    }

    public static function getAppBinsRegKey($fromRegistry = true)
    {
        global $bearsamppRegistry;

        if ( $fromRegistry ) {
            $value = $bearsamppRegistry->getValue(
                Registry::HKEY_LOCAL_MACHINE,
                Registry::ENV_KEY,
                Registry::APP_BINS_REG_ENTRY
            );
            self::logDebug( 'App reg key from registry: ' . $value );
        }
        else {
            global $bearsamppBins, $bearsamppTools;
            $value = '';
            if ( $bearsamppBins->getApache()->isEnable() ) {
                $value .= $bearsamppBins->getApache()->getSymlinkPath() . '/bin;';
            }
            if ( $bearsamppBins->getPhp()->isEnable() ) {
                $value .= $bearsamppBins->getPhp()->getSymlinkPath() . ';';
                $value .= $bearsamppBins->getPhp()->getSymlinkPath() . '/pear;';
                $value .= $bearsamppBins->getPhp()->getSymlinkPath() . '/deps;';
                $value .= $bearsamppBins->getPhp()->getSymlinkPath() . '/imagick;';
            }
            if ( $bearsamppBins->getNodejs()->isEnable() ) {
                $value .= $bearsamppBins->getNodejs()->getSymlinkPath() . ';';
            }
            if ( $bearsamppTools->getComposer()->isEnable() ) {
                $value .= $bearsamppTools->getComposer()->getSymlinkPath() . ';';
                $value .= $bearsamppTools->getComposer()->getSymlinkPath() . '/vendor/bin;';
            }
            if ( $bearsamppTools->getGhostscript()->isEnable() ) {
                $value .= $bearsamppTools->getGhostscript()->getSymlinkPath() . '/bin;';
            }
            if ( $bearsamppTools->getGit()->isEnable() ) {
                $value .= $bearsamppTools->getGit()->getSymlinkPath() . '/bin;';
            }
            if ( $bearsamppTools->getNgrok()->isEnable() ) {
                $value .= $bearsamppTools->getNgrok()->getSymlinkPath() . ';';
            }
            if ( $bearsamppTools->getPerl()->isEnable() ) {
                $value .= $bearsamppTools->getPerl()->getSymlinkPath() . '/perl/site/bin;';
                $value .= $bearsamppTools->getPerl()->getSymlinkPath() . '/perl/bin;';
                $value .= $bearsamppTools->getPerl()->getSymlinkPath() . '/c/bin;';
            }
            if ( $bearsamppTools->getPython()->isEnable() ) {
                $value .= $bearsamppTools->getPython()->getSymlinkPath() . '/bin;';
            }
            if ( $bearsamppTools->getRuby()->isEnable() ) {
                $value .= $bearsamppTools->getRuby()->getSymlinkPath() . '/bin;';
            }
            if ( $bearsamppTools->getYarn()->isEnable() ) {
                $value .= $bearsamppTools->getYarn()->getSymlinkPath() . ';';
                $value .= $bearsamppTools->getYarn()->getSymlinkPath() . '/global/bin;';
            }
            $value = self::formatWindowsPath( $value );
            self::logDebug( 'Generated app bins reg key: ' . $value );
        }

        return $value;
    }

    /**
     * Retrieves or generates the application binaries registry key.
     *
     * @param   bool  $fromRegistry  Determines whether to retrieve the key from the registry or generate it.
     *
     * @return string Returns the application binaries registry key.
     */
    public static function setAppBinsRegKey($value)
    {
        global $bearsamppRegistry;

        return $bearsamppRegistry->setStringValue(
            Registry::HKEY_LOCAL_MACHINE,
            Registry::ENV_KEY,
            Registry::APP_BINS_REG_ENTRY,
            $value
        );
    }

    /**
     * Retrieves the application path from the registry.
     *
     * @return mixed The value of the application path registry key or false on error.
     */
    public static function getAppPathRegKey()
    {
        global $bearsamppRegistry;

        return $bearsamppRegistry->getValue(
            Registry::HKEY_LOCAL_MACHINE,
            Registry::ENV_KEY,
            Registry::APP_PATH_REG_ENTRY
        );
    }

    /**
     * Sets the application path in the registry.
     *
     * @param   string  $value  The new value for the application path.
     *
     * @return bool True on success, false on failure.
     */
    public static function setAppPathRegKey($value)
    {
        global $bearsamppRegistry;

        return $bearsamppRegistry->setStringValue(
            Registry::HKEY_LOCAL_MACHINE,
            Registry::ENV_KEY,
            Registry::APP_PATH_REG_ENTRY,
            $value
        );
    }

    /**
     * Retrieves the system path from the registry.
     *
     * @return mixed The value of the system path registry key or false on error.
     */
    public static function getSysPathRegKey()
    {
        global $bearsamppRegistry;

        return $bearsamppRegistry->getValue(
            Registry::HKEY_LOCAL_MACHINE,
            Registry::ENV_KEY,
            Registry::SYSPATH_REG_ENTRY
        );
    }

    /**
     * Sets the system path in the registry.
     *
     * @param   string  $value  The new value for the system path.
     *
     * @return bool True on success, false on failure.
     */
    public static function setSysPathRegKey($value)
    {
        global $bearsamppRegistry;

        return $bearsamppRegistry->setExpandStringValue(
            Registry::HKEY_LOCAL_MACHINE,
            Registry::ENV_KEY,
            Registry::SYSPATH_REG_ENTRY,
            $value
        );
    }

    /**
     * Retrieves the processor identifier from the registry.
     *
     * @return mixed The value of the processor identifier registry key or false on error.
     */
    public static function getProcessorRegKey()
    {
        global $bearsamppRegistry;

        return $bearsamppRegistry->getValue(
            Registry::HKEY_LOCAL_MACHINE,
            Registry::PROCESSOR_REG_SUBKEY,
            Registry::PROCESSOR_REG_ENTRY
        );
    }

    /**
     * Retrieves the path for the startup link file.
     *
     * @return string The full path to the startup link file.
     */
    public static function getStartupLnkPath()
    {
        return Vbs::getStartupPath( APP_TITLE . '.lnk' );
    }

    /**
     * Checks if the application is set to launch at startup.
     *
     * @return bool True if the startup link exists, false otherwise.
     */
    public static function isLaunchStartup()
    {
        return file_exists( self::getStartupLnkPath() );
    }

    /**
     * Enables launching the application at startup by creating a shortcut in the startup folder.
     *
     * @return bool True on success, false on failure.
     */
    public static function enableLaunchStartup()
    {
        return Vbs::createShortcut( self::getStartupLnkPath() );
    }

    /**
     * Disables launching the application at startup by removing the shortcut from the startup folder.
     *
     * @return bool True on success, false on failure.
     */
    public static function disableLaunchStartup()
    {
        return @unlink( self::getStartupLnkPath() );
    }

    /**
     * Logs a message to a specified file or default log file based on the log type.
     *
     * @param   string       $data  The message to log.
     * @param   string       $type  The type of log message: 'ERROR', 'WARNING', 'INFO', 'DEBUG', or 'TRACE'.
     * @param   string|null  $file  The file path to write the log message to. If null, uses default log file based on type.
     */
    private static function log($data, $type, $file = null)
    {
        global $bearsamppRoot, $bearsamppCore, $bearsamppConfig;
        $file = $file == null ? ($type == self::LOG_ERROR ? $bearsamppRoot->getErrorLogFilePath() : $bearsamppRoot->getLogFilePath()) : $file;
        if ( !$bearsamppRoot->isRoot() ) {
            $file = $bearsamppRoot->getHomepageLogFilePath();
        }

        $verbose                         = array();
        $verbose[Config::VERBOSE_SIMPLE] = $type == self::LOG_ERROR || $type == self::LOG_WARNING;
        $verbose[Config::VERBOSE_REPORT] = $verbose[Config::VERBOSE_SIMPLE] || $type == self::LOG_INFO;
        $verbose[Config::VERBOSE_DEBUG]  = $verbose[Config::VERBOSE_REPORT] || $type == self::LOG_DEBUG;
        $verbose[Config::VERBOSE_TRACE]  = $verbose[Config::VERBOSE_DEBUG] || $type == self::LOG_TRACE;

        $writeLog = false;
        if ( $bearsamppConfig->getLogsVerbose() == Config::VERBOSE_SIMPLE && $verbose[Config::VERBOSE_SIMPLE] ) {
            $writeLog = true;
        }
        elseif ( $bearsamppConfig->getLogsVerbose() == Config::VERBOSE_REPORT && $verbose[Config::VERBOSE_REPORT] ) {
            $writeLog = true;
        }
        elseif ( $bearsamppConfig->getLogsVerbose() == Config::VERBOSE_DEBUG && $verbose[Config::VERBOSE_DEBUG] ) {
            $writeLog = true;
        }
        elseif ( $bearsamppConfig->getLogsVerbose() == Config::VERBOSE_TRACE && $verbose[Config::VERBOSE_TRACE] ) {
            $writeLog = true;
        }

        if ( $writeLog ) {
            file_put_contents(
                $file,
                '[' . date( 'Y-m-d H:i:s', time() ) . '] # ' . APP_TITLE . ' ' . $bearsamppCore->getAppVersion() . ' # ' . $type . ': ' . $data . PHP_EOL,
                FILE_APPEND
            );
        }
    }

    /**
     * Appends a separator line to multiple log files if they do not already end with it.
     * This function ensures that each log file ends with a clear separator for better readability.
     *
     * @global object $bearsamppRoot An object that provides paths to various log files.
     */
    public static function logSeparator()
    {
        global $bearsamppRoot;

        $logs = array(
            $bearsamppRoot->getLogFilePath(),
            $bearsamppRoot->getErrorLogFilePath(),
            $bearsamppRoot->getServicesLogFilePath(),
            $bearsamppRoot->getRegistryLogFilePath(),
            $bearsamppRoot->getStartupLogFilePath(),
            $bearsamppRoot->getBatchLogFilePath(),
            $bearsamppRoot->getVbsLogFilePath(),
            $bearsamppRoot->getWinbinderLogFilePath(),
        );

        $separator = '========================================================================================' . PHP_EOL;
        foreach ( $logs as $log ) {
            if ( !file_exists( $log ) ) {
                continue; // Skip to the next iteration if the file does not exist
            }
            $logContent = @file_get_contents( $log );
            if ( $logContent !== false && !self::endWith( $logContent, $separator ) ) {
                file_put_contents( $log, $separator, FILE_APPEND );
            }
        }
    }

    /**
     * Logs trace information.
     * This function is a wrapper around the generic log function for trace-level messages.
     *
     * @param   mixed        $data  The data to log.
     * @param   string|null  $file  Optional. The file path to log to. If not provided, a default path is used.
     */
    public static function logTrace($data, $file = null)
    {
        self::log( $data, self::LOG_TRACE, $file );
    }

    /**
     * Logs debug information.
     * This function is a wrapper around the generic log function for debug-level messages.
     *
     * @param   mixed        $data  The data to log.
     * @param   string|null  $file  Optional. The file path to log to. If not provided, a default path is used.
     */
    public static function logDebug($data, $file = null)
    {
        self::log( $data, self::LOG_DEBUG, $file );
    }

    /**
     * Logs informational messages.
     * This function is a wrapper around the generic log function for informational messages.
     *
     * @param   mixed        $data  The data to log.
     * @param   string|null  $file  Optional. The file path to log to. If not provided, a default path is used.
     */
    public static function logInfo($data, $file = null)
    {
        self::log( $data, self::LOG_INFO, $file );
    }

    /**
     * Logs warning messages.
     * This function is a wrapper around the generic log function for warning-level messages.
     *
     * @param   mixed        $data  The data to log.
     * @param   string|null  $file  Optional. The file path to log to. If not provided, a default path is used.
     */
    public static function logWarning($data, $file = null)
    {
        self::log( $data, self::LOG_WARNING, $file );
    }

    /**
     * Logs error messages.
     * This function is a wrapper around the generic log function for error-level messages.
     *
     * @param   mixed        $data  The data to log.
     * @param   string|null  $file  Optional. The file path to log to. If not provided, a default path is used.
     */
    public static function logError($data, $file = null)
    {
        self::log( $data, self::LOG_ERROR, $file );
    }

    /**
     * Logs the initialization of a class instance.
     *
     * @param   object  $classInstance  The instance of the class to log.
     */
    public static function logInitClass($classInstance)
    {
        self::logTrace( 'Init ' . get_class( $classInstance ) );
    }

    /**
     * Logs the reloading of a class instance.
     *
     * @param   object  $classInstance  The instance of the class to log.
     */
    public static function logReloadClass($classInstance)
    {
        self::logTrace( 'Reload ' . get_class( $classInstance ) );
    }

    /**
     * Finds the path to the PowerShell executable in the Windows System32 directory.
     *
     * @return string|false Returns the path to powershell.exe if found, otherwise false.
     */
    public static function getPowerShellPath()
    {
        if ( is_dir( 'C:\Windows\System32\WindowsPowerShell' ) ) {
            return self::findFile( 'C:\Windows\System32\WindowsPowerShell', 'powershell.exe' );
        }

        return false;
    }

    /**
     * Recursively searches for repositories starting from a given path up to a specified depth.
     *
     * @param   string  $initPath   The initial path from where the search begins.
     * @param   string  $startPath  The current path from where to search.
     * @param   string  $checkFile  The file name to check for in the directory to consider it a repository.
     * @param   int     $maxDepth   The maximum depth of directories to search into.
     *
     * @return array Returns an array of paths that contain the specified file.
     */
    public static function findRepos($initPath, $startPath, $checkFile, $maxDepth = 1)
    {
        $depth  = substr_count( str_replace( $initPath, '', $startPath ), '/' );
        $result = array();

        $handle = @opendir( $startPath );
        if ( !$handle ) {
            return $result;
        }

        while ( false !== ($file = readdir( $handle )) ) {
            if ( $file == '.' || $file == '..' ) {
                continue;
            }
            if ( is_dir( $startPath . '/' . $file ) && ($initPath == $startPath || $depth <= $maxDepth) ) {
                $tmpResults = self::findRepos( $initPath, $startPath . '/' . $file, $checkFile, $maxDepth );
                foreach ( $tmpResults as $tmpResult ) {
                    $result[] = $tmpResult;
                }
            }
            elseif ( is_file( $startPath . '/' . $checkFile ) && !in_array( $startPath, $result ) ) {
                $result[] = self::formatUnixPath( $startPath );
            }
        }

        closedir( $handle );

        return $result;
    }

    /**
     * Converts a Unix-style path to a Windows-style path.
     *
     * @param   string  $path  The Unix-style path to convert.
     *
     * @return string Returns the converted Windows-style path.
     */
    public static function formatWindowsPath($path)
    {
        return str_replace( '/', '\\', $path );
    }

    /**
     * Converts a Windows-style path to a Unix-style path.
     *
     * @param   string  $path  The Windows-style path to convert.
     *
     * @return string Returns the converted Unix-style path.
     */
    public static function formatUnixPath($path)
    {
        return str_replace( '\\', '/', $path );
    }

    /**
     * Converts an image file to a base64 encoded string.
     *
     * @param   string  $path  The path to the image file.
     *
     * @return string Returns the base64 encoded string of the image.
     */
    public static function imgToBase64($path)
    {
        $type = pathinfo( $path, PATHINFO_EXTENSION );
        $data = file_get_contents( $path );

        return 'data:image/' . $type . ';base64,' . base64_encode( $data );
    }

    /**
     * Converts UTF-8 encoded data to Windows-1252 encoding.
     *
     * @param   string  $data  The UTF-8 encoded data.
     *
     * @return string Returns the data encoded in Windows-1252.
     */
    public static function utf8ToCp1252($data)
    {
        return iconv( "UTF-8", "WINDOWS-1252//IGNORE", $data );
    }

    /**
     * Converts Windows-1252 encoded data to UTF-8 encoding.
     *
     * @param   string  $data  The Windows-1252 encoded data.
     *
     * @return string Returns the data encoded in UTF-8.
     */
    public static function cp1252ToUtf8($data)
    {
        return iconv( "WINDOWS-1252", "UTF-8//IGNORE", $data );
    }

    /**
     * Initiates a loading process using external components.
     */
    public static function startLoading()
    {
        global $bearsamppCore, $bearsamppWinbinder;
        $bearsamppWinbinder->exec( $bearsamppCore->getPhpExe(), Core::isRoot_FILE . ' ' . Action::LOADING );
    }

    /**
     * Stops a previously started loading process and cleans up related resources.
     */
    public static function stopLoading()
    {
        global $bearsamppCore;
        if ( file_exists( $bearsamppCore->getLoadingPid() ) ) {
            $pids = file( $bearsamppCore->getLoadingPid() );
            foreach ( $pids as $pid ) {
                Win32Ps::kill( $pid );
            }
            @unlink( $bearsamppCore->getLoadingPid() );
        }
    }

    /**
     * Retrieves a list of files to scan from specified paths or default paths.
     *
     * @param   string|null  $path  Optional. The path to start scanning from. If null, uses default paths.
     *
     * @return array Returns an array of files found during the scan.
     */
    public static function getFilesToScan($path = null)
    {
        $result      = array();
        $pathsToScan = !empty( $path ) ? $path : self::getPathsToScan();
        foreach ( $pathsToScan as $pathToScan ) {
            $startTime = self::getMicrotime();
            $findFiles = self::findFiles( $pathToScan['path'], $pathToScan['includes'], $pathToScan['recursive'] );
            foreach ( $findFiles as $findFile ) {
                $result[] = $findFile;
            }
            self::logDebug( $pathToScan['path'] . ' scanned in ' . round( self::getMicrotime() - $startTime, 3 ) . 's' );
        }

        return $result;
    }

    /**
     * Retrieves a list of directories and file types to scan within the BEARSAMPP environment.
     *
     * This method compiles an array of paths from various components of the BEARSAMPP stack,
     * including Apache, PHP, MySQL, MariaDB, PostgreSQL, Node.js, Filezilla, Composer, ConsoleZ,
     * Python, Ruby, and Yarn. Each path entry includes the directory path, file types to include
     * in the scan, and whether the scan should be recursive.
     *
     * The method uses global variables to access the root paths of each component. It then
     * dynamically fetches specific subdirectories using the `getFolderList` method (which is
     * assumed to be defined elsewhere in this class or in the global scope) and constructs
     * an array of path specifications.
     *
     * Each path specification is an associative array with the following keys:
     * - 'path': The full directory path to scan.
     * - 'includes': An array of file extensions or filenames to include in the scan.
     * - 'recursive': A boolean indicating whether the scan should include subdirectories.
     *
     * The method is designed to be used for setting up scans of configuration files and other
     * important files within the BEARSAMPP environment, possibly for purposes like configuration
     * management, backup, or security auditing.
     *
     * @return array An array of associative arrays, each containing 'path', 'includes', and 'recursive' keys.
     */
    private static function getPathsToScan()
    {
        global $bearsamppRoot, $bearsamppCore, $bearsamppBins, $bearsamppApps, $bearsamppTools;
        $paths = array();

        // Alias
        $paths[] = array(
            'path'      => $bearsamppRoot->getAliasPath(),
            'includes'  => array(''),
            'recursive' => false
        );

        // Vhosts
        $paths[] = array(
            'path'      => $bearsamppRoot->getVhostsPath(),
            'includes'  => array(''),
            'recursive' => false
        );

        // OpenSSL
        $paths[] = array(
            'path'      => $bearsamppCore->getOpenSslPath(),
            'includes'  => array('openssl.cfg'),
            'recursive' => false
        );

        // Homepage
        $paths[] = array(
            'path'      => $bearsamppCore->getResourcesPath() . '/homepage',
            'includes'  => array('alias.conf'),
            'recursive' => false
        );

        // Apache
        $folderList = self::getFolderList( $bearsamppBins->getApache()->getRootPath() );
        foreach ( $folderList as $folder ) {
            $paths[] = array(
                'path'      => $bearsamppBins->getApache()->getRootPath() . '/' . $folder,
                'includes'  => array('.ini', '.conf'),
                'recursive' => true
            );
        }

        // PHP
        $folderList = self::getFolderList( $bearsamppBins->getPhp()->getRootPath() );
        foreach ( $folderList as $folder ) {
            $paths[] = array(
                'path'      => $bearsamppBins->getPhp()->getRootPath() . '/' . $folder,
                'includes'  => array('.php', '.bat', '.ini', '.reg', '.inc'),
                'recursive' => true
            );
        }

        // MySQL
        $folderList = self::getFolderList( $bearsamppBins->getMysql()->getRootPath() );
        foreach ( $folderList as $folder ) {
            $paths[] = array(
                'path'      => $bearsamppBins->getMysql()->getRootPath() . '/' . $folder,
                'includes'  => array('my.ini'),
                'recursive' => false
            );
        }

        // MariaDB
        $folderList = self::getFolderList( $bearsamppBins->getMariadb()->getRootPath() );
        foreach ( $folderList as $folder ) {
            $paths[] = array(
                'path'      => $bearsamppBins->getMariadb()->getRootPath() . '/' . $folder,
                'includes'  => array('my.ini'),
                'recursive' => false
            );
        }

        // PostgreSQL
        $folderList = self::getFolderList( $bearsamppBins->getPostgresql()->getRootPath() );
        foreach ( $folderList as $folder ) {
            $paths[] = array(
                'path'      => $bearsamppBins->getPostgresql()->getRootPath() . '/' . $folder,
                'includes'  => array('.ber', '.conf', '.bat'),
                'recursive' => true
            );
        }

        // Node.js
        $folderList = self::getFolderList( $bearsamppBins->getNodejs()->getRootPath() );
        foreach ( $folderList as $folder ) {
            $paths[] = array(
                'path'      => $bearsamppBins->getNodejs()->getRootPath() . '/' . $folder . '/etc',
                'includes'  => array('npmrc'),
                'recursive' => true
            );
            $paths[] = array(
                'path'      => $bearsamppBins->getNodejs()->getRootPath() . '/' . $folder . '/node_modules/npm',
                'includes'  => array('npmrc'),
                'recursive' => false
            );
        }

        // Filezilla
        $folderList = self::getFolderList( $bearsamppBins->getFilezilla()->getRootPath() );
        foreach ( $folderList as $folder ) {
            $paths[] = array(
                'path'      => $bearsamppBins->getFilezilla()->getRootPath() . '/' . $folder,
                'includes'  => array('.xml'),
                'recursive' => true
            );
        }

        // Composer
        $folderList = self::getFolderList( $bearsamppTools->getComposer()->getRootPath() );
        foreach ( $folderList as $folder ) {
            $paths[] = array(
                'path'      => $bearsamppTools->getComposer()->getRootPath() . '/' . $folder,
                'includes'  => array('giscus.json'),
                'recursive' => false
            );
        }

        // ConsoleZ
        $folderList = self::getFolderList( $bearsamppTools->getConsoleZ()->getRootPath() );
        foreach ( $folderList as $folder ) {
            $paths[] = array(
                'path'      => $bearsamppTools->getConsoleZ()->getRootPath() . '/' . $folder,
                'includes'  => array('console.xml', '.ini', '.btm'),
                'recursive' => true
            );
        }

        // Python
        $folderList = self::getFolderList( $bearsamppTools->getPython()->getRootPath() );
        foreach ( $folderList as $folder ) {
            $paths[] = array(
                'path'      => $bearsamppTools->getPython()->getRootPath() . '/' . $folder . '/bin',
                'includes'  => array('.bat'),
                'recursive' => false
            );
            $paths[] = array(
                'path'      => $bearsamppTools->getPython()->getRootPath() . '/' . $folder . '/settings',
                'includes'  => array('winpython.ini'),
                'recursive' => false
            );
        }

        // Ruby
        $folderList = self::getFolderList( $bearsamppTools->getRuby()->getRootPath() );
        foreach ( $folderList as $folder ) {
            $paths[] = array(
                'path'      => $bearsamppTools->getRuby()->getRootPath() . '/' . $folder . '/bin',
                'includes'  => array('!.dll', '!.exe'),
                'recursive' => false
            );
        }

        // Yarn
        $folderList = self::getFolderList( $bearsamppTools->getYarn()->getRootPath() );
        foreach ( $folderList as $folder ) {
            $paths[] = array(
                'path'      => $bearsamppTools->getYarn()->getRootPath() . '/' . $folder,
                'includes'  => array('yarn.bat'),
                'recursive' => false
            );
            $paths[] = array(
                'path'      => $bearsamppTools->getYarn()->getRootPath() . '/' . $folder . '/global/bin',
                'includes'  => array('.bat'),
                'recursive' => false
            );
            $paths[] = array(
                'path'      => $bearsamppTools->getYarn()->getRootPath() . '/' . $folder . '/nodejs/etc',
                'includes'  => array('npmrc'),
                'recursive' => true
            );
            $paths[] = array(
                'path'      => $bearsamppTools->getYarn()->getRootPath() . '/' . $folder . '/nodejs/node_modules/npm',
                'includes'  => array('npmrc'),
                'recursive' => false
            );
        }

        return $paths;
    }

    /**
     * Recursively finds files in a directory that match a set of inclusion patterns.
     *
     * @param   string  $startPath  The directory path to start the search from.
     * @param   array   $includes   An array of file patterns to include in the search. Patterns starting with '!' are excluded.
     * @param   bool    $recursive  Determines whether the search should be recursive.
     *
     * @return array An array of files that match the inclusion patterns.
     */
    private static function findFiles($startPath, $includes = array(''), $recursive = true)
    {
        $result = array();

        $handle = @opendir( $startPath );
        if ( !$handle ) {
            return $result;
        }

        while ( false !== ($file = readdir( $handle )) ) {
            if ( $file == '.' || $file == '..' ) {
                continue;
            }
            if ( is_dir( $startPath . '/' . $file ) && $recursive ) {
                $tmpResults = self::findFiles( $startPath . '/' . $file, $includes );
                foreach ( $tmpResults as $tmpResult ) {
                    $result[] = $tmpResult;
                }
            }
            elseif ( is_file( $startPath . '/' . $file ) ) {
                foreach ( $includes as $include ) {
                    if ( self::startWith( $include, '!' ) ) {
                        $include = ltrim( $include, '!' );
                        if ( self::startWith( $file, '.' ) && !self::endWith( $file, $include ) ) {
                            $result[] = self::formatUnixPath( $startPath . '/' . $file );
<<<<<<< HEAD
                        }
                        elseif ( $file != $include ) {
                            $result[] = self::formatUnixPath( $startPath . '/' . $file );
                        }
=======
                        }
                        elseif ( $file != $include ) {
                            $result[] = self::formatUnixPath( $startPath . '/' . $file );
                        }
>>>>>>> ca3bda84
                    }
                    elseif ( self::endWith( $file, $include ) || $file == $include || empty( $include ) ) {
                        $result[] = self::formatUnixPath( $startPath . '/' . $file );
                    }
                }
            }
        }

        closedir( $handle );

        return $result;
    }

    /**
     * Replaces old path references with new path references in the specified files.
     *
     * @param   array        $filesToScan  Array of file paths to scan and modify.
     * @param   string|null  $rootPath     The new root path to replace the old one. If null, uses a default root path.
     *
     * @return array Returns an array with the count of occurrences changed and the count of files changed.
     */
    public static function changePath($filesToScan, $rootPath = null)
    {
        global $bearsamppRoot, $bearsamppCore;

        $result = array(
            'countChangedOcc'   => 0,
            'countChangedFiles' => 0
        );

        $rootPath           = $rootPath != null ? $rootPath : $bearsamppRoot->getRootPath();
        $unixOldPath        = self::formatUnixPath( $bearsamppCore->getLastPathContent() );
        $windowsOldPath     = self::formatWindowsPath( $bearsamppCore->getLastPathContent() );
        $unixCurrentPath    = self::formatUnixPath( $rootPath );
        $windowsCurrentPath = self::formatWindowsPath( $rootPath );

        foreach ( $filesToScan as $fileToScan ) {
            $tmpCountChangedOcc = 0;
            $fileContentOr      = file_get_contents( $fileToScan );
            $fileContent        = $fileContentOr;

            // old path
            preg_match( '#' . $unixOldPath . '#i', $fileContent, $unixMatches );
            if ( !empty( $unixMatches ) ) {
                $fileContent        = str_replace( $unixOldPath, $unixCurrentPath, $fileContent, $countChanged );
                $tmpCountChangedOcc += $countChanged;
            }
            preg_match( '#' . str_replace( '\\', '\\\\', $windowsOldPath ) . '#i', $fileContent, $windowsMatches );
            if ( !empty( $windowsMatches ) ) {
                $fileContent        = str_replace( $windowsOldPath, $windowsCurrentPath, $fileContent, $countChanged );
                $tmpCountChangedOcc += $countChanged;
            }

            // placeholders
            preg_match( '#' . Core::PATH_LIN_PLACEHOLDER . '#i', $fileContent, $unixMatches );
            if ( !empty( $unixMatches ) ) {
                $fileContent        = str_replace( Core::PATH_LIN_PLACEHOLDER, $unixCurrentPath, $fileContent, $countChanged );
                $tmpCountChangedOcc += $countChanged;
            }
            preg_match( '#' . Core::PATH_WIN_PLACEHOLDER . '#i', $fileContent, $windowsMatches );
            if ( !empty( $windowsMatches ) ) {
                $fileContent        = str_replace( Core::PATH_WIN_PLACEHOLDER, $windowsCurrentPath, $fileContent, $countChanged );
                $tmpCountChangedOcc += $countChanged;
            }

            if ( $fileContentOr != $fileContent ) {
                $result['countChangedOcc']   += $tmpCountChangedOcc;
                $result['countChangedFiles'] += 1;
                file_put_contents( $fileToScan, $fileContent );
            }
        }

        return $result;
    }

    /**
     * Fetches the latest version information from a given URL.
     *
     * @param   string  $url  The URL to fetch version information from.
     *
     * @return array|null Returns an array with 'version' and 'url' if successful, null otherwise.
     */
    public static function getLatestVersion($url)
    {
        $result = self::getApiJson( $url );
        if ( empty( $result ) ) {
            self::logError( 'Cannot retrieve latest github info for: ' . $result . ' RESULT' );

            return null;
        }

        $resultArray = json_decode( $result, true );
        if ( isset( $resultArray['tag_name'] ) && isset( $resultArray['assets'][0]['browser_download_url'] ) ) {
            $tagName     = $resultArray['tag_name'];
            $downloadUrl = $resultArray['assets'][0]['browser_download_url'];
            $name        = $resultArray['name'];
            self::logDebug( 'Latest version tag name: ' . $tagName );
            self::logDebug( 'Download URL: ' . $downloadUrl );
            self::logDebug( 'Name: ' . $name );

            return ['version' => $tagName, 'html_url' => $downloadUrl, 'name' => $name];
        }
        else {
            self::logError( 'Tag name, download URL, or name not found in the response: ' . $result );

            return null;
        }
    }

    /**
     * Constructs a website URL without UTM parameters.
     *
     * @param   string  $path      Optional path to append to the base URL.
     * @param   string  $fragment  Optional fragment to append to the URL.
     *
     * @return string The constructed URL without UTM parameters.
     */
    public static function getWebsiteUrlNoUtm($path = '', $fragment = '')
    {
        return self::getWebsiteUrl( $path, $fragment, false );
    }

    /**
     * Constructs a complete website URL with optional path, fragment, and UTM source parameters.
     *
     * @param   string  $path       Optional path to append to the base URL.
     * @param   string  $fragment   Optional fragment to append to the URL.
     * @param   bool    $utmSource  Whether to include UTM source parameters.
     *
     * @return string The constructed URL.
     */
    public static function getWebsiteUrl($path = '', $fragment = '', $utmSource = true)
    {
        global $bearsamppCore;

        $url = APP_WEBSITE;
        if ( !empty( $path ) ) {
            $url .= '/' . ltrim( $path, '/' );
        }
        if ( $utmSource ) {
            $url = rtrim( $url, '/' ) . '/?utm_source=bearsampp-' . $bearsamppCore->getAppVersion();
        }
        if ( !empty( $fragment ) ) {
            $url .= $fragment;
        }

        return $url;
    }

    /**
     * Constructs the URL to the changelog page, optionally including UTM parameters.
     *
     * @param   bool  $utmSource  Whether to include UTM source parameters.
     *
     * @return string The URL to the changelog page.
     */
    public static function getChangelogUrl($utmSource = true)
    {
        return self::getWebsiteUrl( 'doc/changelog', null, $utmSource );
    }

    /**
     * Retrieves the file size of a remote file.
     *
     * @param   string  $url            The URL of the remote file.
     * @param   bool    $humanFileSize  Whether to return the size in a human-readable format.
     *
     * @return mixed The file size, either in bytes or as a formatted string.
     */
    public static function getRemoteFilesize($url, $humanFileSize = true)
    {
        $size = 0;

        $data = get_headers( $url, true );
        if ( isset( $data['Content-Length'] ) ) {
            $size = intval( $data['Content-Length'] );
        }

        return $humanFileSize ? self::humanFileSize( $size ) : $size;
    }

    /**
     * Converts a file size in bytes to a human-readable format.
     *
     * @param   int     $size  The file size in bytes.
     * @param   string  $unit  The unit to convert to ('GB', 'MB', 'KB', or ''). If empty, auto-selects the unit.
     *
     * @return string The formatted file size.
     */
    public static function humanFileSize($size, $unit = '')
    {
        if ( (!$unit && $size >= 1 << 30) || $unit == 'GB' ) {
            return number_format( $size / (1 << 30), 2 ) . 'GB';
        }
        if ( (!$unit && $size >= 1 << 20) || $unit == 'MB' ) {
            return number_format( $size / (1 << 20), 2 ) . 'MB';
        }
        if ( (!$unit && $size >= 1 << 10) || $unit == 'KB' ) {
            return number_format( $size / (1 << 10), 2 ) . 'KB';
        }

        return number_format( $size ) . ' bytes';
    }

    /**
     * Checks if the operating system is 32-bit.
     *
     * @return bool True if the OS is 32-bit, false otherwise.
     */
    public static function is32BitsOs()
    {
        $processor = self::getProcessorRegKey();

        return self::contains( $processor, 'x86' );
    }

    /**
     * Retrieves HTTP headers from a given URL using either cURL or fopen, depending on availability.
     *
     * @param   string  $pingUrl  The URL to ping for headers.
     *
     * @return array An array of HTTP headers.
     */
    public static function getHttpHeaders($pingUrl)
    {
        if ( function_exists( 'curl_version' ) ) {
            $result = self::getCurlHttpHeaders( $pingUrl );
        }
        else {
            $result = self::getFopenHttpHeaders( $pingUrl );
        }

        if ( !empty( $result ) ) {
            $rebuildResult = array();
            foreach ( $result as $row ) {
                $row = trim( $row );
                if ( !empty( $row ) ) {
                    $rebuildResult[] = $row;
                }
            }
            $result = $rebuildResult;

            self::logDebug( 'getHttpHeaders:' );
            foreach ( $result as $header ) {
                self::logDebug( '-> ' . $header );
            }
        }

        return $result;
    }

    /**
     * Retrieves HTTP headers from a given URL using the fopen function.
     *
     * This method creates a stream context to disable SSL peer and peer name verification,
     * which allows self-signed certificates. It attempts to open the URL and read the HTTP
     * response headers.
     *
     * @param   string  $url  The URL from which to fetch the headers.
     *
     * @return array An array of headers if successful, otherwise an empty array.
     */
    public static function getFopenHttpHeaders($url)
    {
        $result = array();

        $context = stream_context_create( array(
                                              'ssl' => array(
                                                  'verify_peer'       => false,
                                                  'verify_peer_name'  => false,
                                                  'allow_self_signed' => true,
                                              )
                                          ) );

        $fp = @fopen( $url, 'r', false, $context );
        if ( $fp ) {
            $meta   = stream_get_meta_data( $fp );
            $result = isset( $meta['wrapper_data'] ) ? $meta['wrapper_data'] : $result;
            fclose( $fp );
        }

        return $result;
    }

    /**
     * Retrieves HTTP headers from a given URL using cURL.
     *
     * This method initializes a cURL session, sets various options to fetch headers
     * including disabling SSL peer verification, and executes the request. It logs
     * the raw response for debugging purposes and parses the headers from the response.
     *
     * @param   string  $url  The URL from which to fetch the headers.
     *
     * @return array An array of headers if successful, otherwise an empty array.
     */
    public static function getCurlHttpHeaders($url)
    {
        $result = array();

        $ch = curl_init();
        curl_setopt( $ch, CURLOPT_RETURNTRANSFER, true );
        curl_setopt( $ch, CURLOPT_VERBOSE, true );
        curl_setopt( $ch, CURLOPT_HEADER, true );
        curl_setopt( $ch, CURLOPT_URL, $url );
        curl_setopt( $ch, CURLOPT_SSL_VERIFYPEER, false );

        $response = @curl_exec( $ch );
        if ( empty( $response ) ) {
            return $result;
        }

        self::logTrace( 'getCurlHttpHeaders:' . $response );
        $responseHeaders = explode( "\r\n\r\n", $response, 2 );
        if ( !isset( $responseHeaders[0] ) || empty( $responseHeaders[0] ) ) {
            return $result;
        }

        return explode( "\n", $responseHeaders[0] );
    }

    /**
     * Retrieves the initial response line from a specified host and port using a socket connection.
     *
     * This method optionally uses SSL and creates a stream context similar to `getFopenHttpHeaders`.
     * It attempts to connect to the host and port, reads the first line of the response, and parses it.
     * Detailed debug information is logged for each header line received.
     *
     * @param   string  $host  The host name or IP address to connect to.
     * @param   int     $port  The port number to connect to.
     * @param   bool    $ssl   Whether to use SSL (defaults to false).
     *
     * @return array An array containing the first line of the response, split into parts, or an empty array if unsuccessful.
     */
    public static function getHeaders($host, $port, $ssl = false)
    {
        $result  = array();
        $context = stream_context_create( array(
                                              'ssl' => array(
                                                  'verify_peer'       => false,
                                                  'verify_peer_name'  => false,
                                                  'allow_self_signed' => true,
                                              )
                                          ) );

        $fp = @stream_socket_client( ($ssl ? 'ssl://' : '') . $host . ':' . $port, $errno, $errstr, 5, STREAM_CLIENT_CONNECT, $context );
        if ( $fp ) {
            $out    = fgets( $fp );
            $result = explode( PHP_EOL, $out );
            @fclose( $fp );
        }

        if ( !empty( $result ) ) {
            $rebuildResult = array();
            foreach ( $result as $row ) {
                $row = trim( $row );
                if ( !empty( $row ) ) {
                    $rebuildResult[] = $row;
                }
            }
            $result = $rebuildResult;

            self::logDebug( 'getHeaders:' );
            foreach ( $result as $header ) {
                self::logDebug( '-> ' . $header );
            }
        }

        return $result;
    }

    /**
     * Sends a GET request to the specified URL and returns the response.
     *
     * @param   string  $url  The URL to send the GET request to.
     *
     * @return string The trimmed response data from the URL.
     */
    public static function getApiJson($url)
    {
        $header = self::setupCurlHeaderWithToken();

        $ch = curl_init();
        curl_setopt( $ch, CURLOPT_SSLVERSION, CURL_SSLVERSION_TLSv1_2 );
        curl_setopt( $ch, CURLOPT_RETURNTRANSFER, true );
        curl_setopt( $ch, CURLOPT_VERBOSE, true );
        curl_setopt( $ch, CURLOPT_URL, $url );
        curl_setopt( $ch, CURLOPT_SSL_VERIFYPEER, false );
        curl_setopt( $ch, CURLOPT_HTTPHEADER, $header );
        $data = curl_exec( $ch );
        if ( curl_errno( $ch ) ) {
            Util::logError( 'CURL Error: ' . curl_error( $ch ) );
        }
        curl_close( $ch );

        return trim( $data );

    }

    /**
     * Checks if a specific port on localhost is in use and returns the process using it if available.
     *
     * @param   int  $port  The port number to check.
     *
     * @return mixed Returns the process using the port if in use, 'N/A' if the port is open but no specific process can be identified, or false if the port is not in use.
     */
    public static function isPortInUse($port)
    {
<<<<<<< HEAD
        //TODO: Change to check config for localhost ip else use 127.0.0.1 as this assumes 127.0.0.1 will always be localhost.
        $connection = @fsockopen( '127.0.0.1', $port );
=======
        // Declaring a variable to hold the IP
        // address getHostName() gets the name
        // of the local machine getHostByName()
        // gets the corresponding IP
        $localIP = getHostByName( getHostName() );

        $connection = @fsockopen( $localIP, $port );
>>>>>>> ca3bda84
        if ( is_resource( $connection ) ) {
            fclose( $connection );
            $process = Batch::getProcessUsingPort( $port );

            return $process != null ? $process : 'N/A';
        }

        return false;
    }

    /**
     * Validates a domain name based on specific criteria.
     *
     * @param   string  $domainName  The domain name to validate.
     *
     * @return bool Returns true if the domain name is valid, false otherwise.
     */
    public static function isValidDomainName($domainName)
    {
        return preg_match( '/^([a-z\d](-*[a-z\d])*)(\.([a-z\d](-*[a-z\d])*))*$/i', $domainName )
            && preg_match( '/^.{1,253}$/', $domainName )
            && preg_match( '/^[^\.]{1,63}(\.[^\.]{1,63})*$/', $domainName );
    }

    /**
     * Checks if a string is alphanumeric.
     *
     * @param   string  $string  The string to check.
     *
     * @return bool Returns true if the string is alphanumeric, false otherwise.
     */
    public static function isAlphanumeric($string)
    {
        return ctype_alnum( $string );
    }

    /**
     * Attempts to install and start a service on a specific port, with optional syntax checking and user notifications.
     *
     * @param   object  $bin             An object containing the binary information and methods related to the service.
     * @param   int     $port            The port number on which the service should run.
     * @param   string  $syntaxCheckCmd  The command to execute for syntax checking of the service configuration.
     * @param   bool    $showWindow      Optional. Whether to show message boxes for information, warnings, and errors. Defaults to false.
     *
     * @return bool Returns true if the service is successfully installed and started, false otherwise.
     */
    public static function installService($bin, $port, $syntaxCheckCmd, $showWindow = false)
    {
        global $bearsamppLang, $bearsamppWinbinder;
        $name     = $bin->getName();
        $service  = $bin->getService();
        $boxTitle = sprintf( $bearsamppLang->getValue( Lang::INSTALL_SERVICE_TITLE ), $name );

        $isPortInUse = self::isPortInUse( $port );
        if ( $isPortInUse === false ) {
            if ( !$service->isInstalled() ) {
                $service->create();
                if ( $service->start() ) {
                    self::logInfo( sprintf( '%s service successfully installed. (name: %s ; port: %s)', $name, $service->getName(), $port ) );
                    if ( $showWindow ) {
                        $bearsamppWinbinder->messageBoxInfo(
                            sprintf( $bearsamppLang->getValue( Lang::SERVICE_INSTALLED ), $name, $service->getName(), $port ),
                            $boxTitle
                        );
                    }

                    return true;
                }
                else {
                    $serviceError    = sprintf( $bearsamppLang->getValue( Lang::SERVICE_INSTALL_ERROR ), $name );
                    $serviceErrorLog = sprintf( 'Error during the installation of %s service', $name );
                    if ( !empty( $syntaxCheckCmd ) ) {
                        $cmdSyntaxCheck = $bin->getCmdLineOutput( $syntaxCheckCmd );
                        if ( !$cmdSyntaxCheck['syntaxOk'] ) {
                            $serviceError    .= PHP_EOL . sprintf( $bearsamppLang->getValue( Lang::STARTUP_SERVICE_SYNTAX_ERROR ), $cmdSyntaxCheck['content'] );
                            $serviceErrorLog .= sprintf( ' (conf errors detected : %s)', $cmdSyntaxCheck['content'] );
                        }
                    }
                    self::logError( $serviceErrorLog );
                    if ( $showWindow ) {
                        $bearsamppWinbinder->messageBoxError( $serviceError, $boxTitle );
                    }
                }
            }
            else {
                self::logWarning( sprintf( '%s service already installed', $name ) );
                if ( $showWindow ) {
                    $bearsamppWinbinder->messageBoxWarning(
                        sprintf( $bearsamppLang->getValue( Lang::SERVICE_ALREADY_INSTALLED ), $name ),
                        $boxTitle
                    );
                }

                return true;
            }
        }
        elseif ( $service->isRunning() ) {
            self::logWarning( sprintf( '%s service already installed and running', $name ) );
            if ( $showWindow ) {
                $bearsamppWinbinder->messageBoxWarning(
                    sprintf( $bearsamppLang->getValue( Lang::SERVICE_ALREADY_INSTALLED ), $name ),
                    $boxTitle
                );
            }

            return true;
        }
        else {
            self::logError( sprintf( 'Port %s is used by an other application : %s', $name ) );
            if ( $showWindow ) {
                $bearsamppWinbinder->messageBoxError(
                    sprintf( $bearsamppLang->getValue( Lang::PORT_NOT_USED_BY ), $port, $isPortInUse ),
                    $boxTitle
                );
            }
        }

        return false;
    }

    /**
     * Removes a service if it is installed.
     *
     * @param   Win32Service  $service  The service object to be removed.
     * @param   string        $name     The name of the service.
     *
     * @return bool Returns true if the service is successfully removed, false otherwise.
     */
    public static function removeService($service, $name)
    {
        if ( !($service instanceof Win32Service) ) {
            self::logError( '$service not an instance of Win32Service' );

            return false;
        }

        if ( $service->isInstalled() ) {
            if ( $service->delete() ) {
                self::logInfo( sprintf( '%s service successfully removed', $name ) );

                return true;
            }
            else {
                self::logError( sprintf( 'Error during the uninstallation of %s service', $name ) );

                return false;
            }
        }
        else {
            self::logWarning( sprintf( '%s service does not exist', $name ) );
        }

        return true;
    }

    /**
     * Attempts to start a service and performs a syntax check if required.
     *
     * @param   object  $bin             An object containing service details.
     * @param   string  $syntaxCheckCmd  Command to check syntax errors.
     * @param   bool    $showWindow      Whether to show error messages in a window.
     *
     * @return bool Returns true if the service starts successfully, false otherwise.
     */
    public static function startService($bin, $syntaxCheckCmd, $showWindow = false)
    {
        global $bearsamppLang, $bearsamppWinbinder;
        $name     = $bin->getName();
        $service  = $bin->getService();
        $boxTitle = sprintf( $bearsamppLang->getValue( Lang::START_SERVICE_TITLE ), $name );

        if ( !$service->start() ) {
            $serviceError    = sprintf( $bearsamppLang->getValue( Lang::START_SERVICE_ERROR ), $name );
            $serviceErrorLog = sprintf( 'Error while starting the %s service', $name );
            if ( !empty( $syntaxCheckCmd ) ) {
                $cmdSyntaxCheck = $bin->getCmdLineOutput( $syntaxCheckCmd );
                if ( !$cmdSyntaxCheck['syntaxOk'] ) {
                    $serviceError    .= PHP_EOL . sprintf( $bearsamppLang->getValue( Lang::STARTUP_SERVICE_SYNTAX_ERROR ), $cmdSyntaxCheck['content'] );
                    $serviceErrorLog .= sprintf( ' (conf errors detected : %s)', $cmdSyntaxCheck['content'] );
                }
            }
            self::logError( $serviceErrorLog );
            if ( $showWindow ) {
                $bearsamppWinbinder->messageBoxError( $serviceError, $boxTitle );
            }

            return false;
        }

        return true;
    }

    /**
     * Constructs a GitHub user URL with an optional path.
     *
     * @param   string|null  $part  Optional path to append to the URL.
     *
     * @return string The full GitHub user URL.
     */
    public static function getGithubUserUrl($part = null)
    {
        $part = !empty( $part ) ? '/' . $part : null;

        return 'https://github.com/' . APP_GITHUB_USER . $part;
    }

    /**
     * Constructs a GitHub repository URL with an optional path.
     *
     * @param   string|null  $part  Optional path to append to the URL.
     *
     * @return string The full GitHub repository URL.
     */
    public static function getGithubUrl($part = null)
    {
        $part = !empty( $part ) ? '/' . $part : null;

        return self::getGithubUserUrl( APP_GITHUB_REPO . $part );
    }

    /**
     * Constructs a URL for raw content from a GitHub repository.
     *
     * @param   string  $file  The file path to append to the base URL.
     *
     * @return string The full URL to the raw content on GitHub.
     */
    public static function getGithubRawUrl($file)
    {
        $file = !empty( $file ) ? '/' . $file : null;

        return 'https://raw.githubusercontent.com/' . APP_GITHUB_USER . '/' . APP_GITHUB_REPO . '/main' . $file;
    }

    /**
     * Retrieves a list of folders from a specified directory, excluding certain directories.
     *
     * @param   string  $path  The directory path from which to list folders.
     *
     * @return array|bool An array of folder names, or false if the directory cannot be opened.
     */
    public static function getFolderList($path)
    {
        $result = array();

        $handle = @opendir( $path );
        if ( !$handle ) {
            return false;
        }

        while ( false !== ($file = readdir( $handle )) ) {
            $filePath = $path . '/' . $file;
            if ( $file != "." && $file != ".." && is_dir( $filePath ) && $file != 'current' ) {
                $result[] = $file;
            }
        }

        closedir( $handle );

        return $result;
    }

    /**
     * Retrieves and formats environment paths from a data file.
     * Paths are verified to be directories and formatted to Unix style.
     * Warnings are logged for paths that do not exist.
     *
     * @return string A semicolon-separated string of formatted environment paths.
     * @global object $bearsamppRoot Global object containing root path methods.
     */
    public static function getNssmEnvPaths()
    {
        global $bearsamppRoot;

        $result           = '';
        $nssmEnvPathsFile = $bearsamppRoot->getRootPath() . '/nssmEnvPaths.dat';

        if ( is_file( $nssmEnvPathsFile ) ) {
            $paths = explode( PHP_EOL, file_get_contents( $nssmEnvPathsFile ) );
            foreach ( $paths as $path ) {
                $path = trim( $path );
                if ( stripos( $path, ':' ) === false ) {
                    $path = $bearsamppRoot->getRootPath() . '/' . $path;
                }
                if ( is_dir( $path ) ) {
                    $result .= self::formatUnixPath( $path ) . ';';
                }
                else {
                    self::logWarning( 'Path not found in nssmEnvPaths.dat: ' . $path );
                }
            }
        }

        return $result;
    }

    /**
     * Opens a file with a given caption and content in the default text editor.
     * The file is created in a temporary directory with a unique name.
     *
     * @param   string  $caption            The filename to use when saving the content.
     * @param   string  $content            The content to write to the file.
     *
     * @global object   $bearsamppRoot      Global object to access temporary path.
     * @global object   $bearsamppConfig    Global configuration object.
     * @global object   $bearsamppWinbinder Global object to execute external programs.
     */
    public static function openFileContent($caption, $content)
    {
        global $bearsamppRoot, $bearsamppConfig, $bearsamppWinbinder;

        $folderPath = $bearsamppRoot->getTmpPath() . '/openFileContent-' . self::random();
        if ( !is_dir( $folderPath ) ) {
            mkdir( $folderPath, 0777, true );
        }

        $filepath = self::formatWindowsPath( $folderPath . '/' . $caption );
        file_put_contents( $filepath, $content );

        $bearsamppWinbinder->exec( $bearsamppConfig->getNotepad(), '"' . $filepath . '"' );
    }

    /**
     * Decrypts a file encrypted with a specified method and returns the content.
     *
     * @param   string  $encryptedFile  Path to the encrypted file.
     * @param   string  $password       Password used for decryption.
     * @param   string  $method         Encryption method used (e.g., AES-256-CBC).
     *
     * @return string|false Decrypted content or false on failure.
     */
    public static function decryptFile()
    {
        global $bearsamppCore;

        $stringfile    = $bearsamppCore->getResourcesPath() . '/string.dat';
        $encryptedFile = $bearsamppCore->getResourcesPath() . '/github.dat';
        $method        = 'AES-256-CBC'; // The same encryption method used

        // Get key string
        $stringPhrase = file_get_contents( $stringfile );
        if ( $stringPhrase === false ) {
            Util::logDebug( "Failed to read the file at path: {$stringfile}" );

            return false;
        }

        $stringKey = convert_uudecode( $stringPhrase );

        // Read the encrypted data from the file
        $encryptedData = file_get_contents( $encryptedFile );
        if ( $encryptedData === false ) {
            Util::logDebug( "Failed to read the file at path: {$encryptedFile}" );

            return false;
        }

        // Decode the base64 encoded data
        $data = base64_decode( $encryptedData );
        if ( $data === false ) {
            Util::logDebug( "Failed to decode the data from path: {$encryptedFile}" );

            return false;
        }

        // Extract the IV which was prepended to the encrypted data
        $ivLength  = openssl_cipher_iv_length( $method );
        $iv        = substr( $data, 0, $ivLength );
        $encrypted = substr( $data, $ivLength );

        // Decrypt the data
        $decrypted = openssl_decrypt( $encrypted, $method, $stringKey, 0, $iv );
        if ( $decrypted === false ) {
            Util::logDebug( "Decryption failed for data from path: {$encryptedFile}" );

            return false;
        }

        return $decrypted;
    }

    /**
     * Sets up a cURL header array using a decrypted GitHub Personal Access Token.
     *
     * @return array The header array for cURL with authorization and other necessary details.
     */
    public static function setupCurlHeaderWithToken()
    {

        // Usage
        global $bearsamppCore, $bearsamppConfig;
        $Token = self::decryptFile();

        return [
            'Accept: application/vnd.github+json',
            'Authorization: Token ' . $Token,
            'User-Agent: ' . APP_GITHUB_USERAGENT,
            'X-GitHub-Api-Version: 2022-11-28'
        ];
    }

    /**
     * Checks the current state of the internet connection.
     *
     * This method attempts to reach a well-known website (e.g., www.google.com) to determine the state of the internet connection.
     * It returns `true` if the connection is successful, otherwise it returns `false`.
     *
     * @return bool True if the internet connection is active, false otherwise.
     */
    public static function checkInternetState()
    {
        $connected = @fsockopen( "www.google.com", 80 );
        if ( $connected ) {
            fclose( $connected );

            return true; // Internet connection is active
        }
        else {
            return false; // Internet connection is not active
        }
    }
}<|MERGE_RESOLUTION|>--- conflicted
+++ resolved
@@ -1227,17 +1227,10 @@
                         $include = ltrim( $include, '!' );
                         if ( self::startWith( $file, '.' ) && !self::endWith( $file, $include ) ) {
                             $result[] = self::formatUnixPath( $startPath . '/' . $file );
-<<<<<<< HEAD
                         }
                         elseif ( $file != $include ) {
                             $result[] = self::formatUnixPath( $startPath . '/' . $file );
                         }
-=======
-                        }
-                        elseif ( $file != $include ) {
-                            $result[] = self::formatUnixPath( $startPath . '/' . $file );
-                        }
->>>>>>> ca3bda84
                     }
                     elseif ( self::endWith( $file, $include ) || $file == $include || empty( $include ) ) {
                         $result[] = self::formatUnixPath( $startPath . '/' . $file );
@@ -1645,10 +1638,6 @@
      */
     public static function isPortInUse($port)
     {
-<<<<<<< HEAD
-        //TODO: Change to check config for localhost ip else use 127.0.0.1 as this assumes 127.0.0.1 will always be localhost.
-        $connection = @fsockopen( '127.0.0.1', $port );
-=======
         // Declaring a variable to hold the IP
         // address getHostName() gets the name
         // of the local machine getHostByName()
@@ -1656,7 +1645,7 @@
         $localIP = getHostByName( getHostName() );
 
         $connection = @fsockopen( $localIP, $port );
->>>>>>> ca3bda84
+
         if ( is_resource( $connection ) ) {
             fclose( $connection );
             $process = Batch::getProcessUsingPort( $port );
