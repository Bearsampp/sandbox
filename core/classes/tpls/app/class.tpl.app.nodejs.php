--- conflicted
+++ resolved
@@ -30,18 +30,13 @@
         $isEnabled = $bearsamppBins->getNodejs()->isEnable();
 
         // Download
-<<<<<<< HEAD
-        $resultItems .= TplAestan::getItemLink( $bearsamppLang->getValue( Lang::DOWNLOAD_MORE ) ,
-                Util::getWebsiteUrl( 'module/nodejs', '#releases'), false, TplAestan::GLYPH_BROWSER ) . PHP_EOL;
-=======
         $resultItems .= TplAestan::getItemLink(
                 $bearsamppLang->getValue(Lang::DOWNLOAD_MORE),
                 Util::getWebsiteUrl('module/filezilla', '#releases'),
                 false,
                 TplAestan::GLYPH_BROWSER
             ) . PHP_EOL;
->>>>>>> ef52dca4
-
+      
         // Enable
         $tplEnable     = TplApp::getActionMulti(
             self::ACTION_ENABLE, array($isEnabled ? Config::DISABLED : Config::ENABLED),
