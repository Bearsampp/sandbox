--- conflicted
+++ resolved
@@ -34,12 +34,8 @@
         $isEnabled = $bearsamppBins->getFilezilla()->isEnable();
 
         // Download
-<<<<<<< HEAD
-        $resultItems .= TplAestan::getItemLink($bearsamppLang->getValue(Lang::DOWNLOAD_MORE),
-=======
         $resultItems .= TplAestan::getItemLink(
         $bearsamppLang->getValue(Lang::DOWNLOAD_MORE),
->>>>>>> ef52dca4
             Util::getWebsiteUrl('module/filezilla', '#releases'),
             false,
             TplAestan::GLYPH_BROWSER
