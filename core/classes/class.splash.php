<?php

class Splash
{
    const WINDOW_WIDTH = 440;
    const WINDOW_HEIGHT = 70;

    private $wbWindow;
    private $wbImage;
    private $wbTextLoading;
    private $wbProgressBar;

    private $currentImg;

    public function __construct()
    {
        Util::logInitClass($this);

        $this->currentImg = null;
    }

    public function init($title, $gauge, $text)
    {
        global $bearsamppCore, $bearsamppWinbinder;

        $bearsamppWinbinder->reset();

        $screenArea = explode(' ', $bearsamppWinbinder->getSystemInfo(WinBinder::SYSINFO_WORKAREA));
        $screenWidth = intval($screenArea[2]);
        $screenHeight = intval($screenArea[3]);
        $xPos = $screenWidth - self::WINDOW_WIDTH;
        $yPos = $screenHeight - self::WINDOW_HEIGHT - 5;

        $this->wbWindow = $bearsamppWinbinder->createWindow(null, ToolDialog, $title, $xPos, $yPos, self::WINDOW_WIDTH, self::WINDOW_HEIGHT, WBC_TOP | WBC_READONLY, null);
<<<<<<< HEAD
        $this->wbImage = $bearsamppWinbinder->drawImage($this->wbWindow, $bearsamppCore->getResourcesPath() . '/icons/app.ico');
        $this->wbProgressBar = $bearsamppWinbinder->createProgressBar($this->wbWindow, $gauge + 1, 42, 24, 380, 15);
=======
        $this->wbImage = $bearsamppWinbinder->drawImage($this->wbWindow, $bearsamppCore->getResourcesPath() . '/bearsampp.bmp');
        $this->wbProgressBar = $bearsamppWinbinder->createProgressBar($this->wbWindow, $gauge + 1, 42, 24, 390, 15);
>>>>>>> 7724d0c3

        $this->setTextLoading($text);
        $this->incrProgressBar();
    }

    public function setTextLoading($caption)
    {
        global $bearsamppWinbinder;

        $bearsamppWinbinder->drawRect($this->wbWindow, 42, 0, self::WINDOW_WIDTH - 42, self::WINDOW_HEIGHT);
        $this->wbTextLoading = $bearsamppWinbinder->drawText($this->wbWindow, $caption . ' ...', 42, 0, self::WINDOW_WIDTH - 44, 25);
    }

    public function incrProgressBar($nb = 1)
    {
        global $bearsamppCore, $bearsamppWinbinder;

        for ($i = 0; $i < $nb; $i++) {
            $bearsamppWinbinder->drawImage($this->wbWindow, $bearsamppCore->getResourcesPath() . '/bearsampp.bmp', 4, 4, 32, 32);
            $bearsamppWinbinder->incrProgressBar($this->wbProgressBar);
        }

        $bearsamppWinbinder->wait();
        $bearsamppWinbinder->wait($this->wbWindow);
    }

    public function getWbWindow()
    {
        return $this->wbWindow;
    }
}<|MERGE_RESOLUTION|>--- conflicted
+++ resolved
@@ -32,14 +32,8 @@
         $yPos = $screenHeight - self::WINDOW_HEIGHT - 5;
 
         $this->wbWindow = $bearsamppWinbinder->createWindow(null, ToolDialog, $title, $xPos, $yPos, self::WINDOW_WIDTH, self::WINDOW_HEIGHT, WBC_TOP | WBC_READONLY, null);
-<<<<<<< HEAD
         $this->wbImage = $bearsamppWinbinder->drawImage($this->wbWindow, $bearsamppCore->getResourcesPath() . '/icons/app.ico');
         $this->wbProgressBar = $bearsamppWinbinder->createProgressBar($this->wbWindow, $gauge + 1, 42, 24, 380, 15);
-=======
-        $this->wbImage = $bearsamppWinbinder->drawImage($this->wbWindow, $bearsamppCore->getResourcesPath() . '/bearsampp.bmp');
-        $this->wbProgressBar = $bearsamppWinbinder->createProgressBar($this->wbWindow, $gauge + 1, 42, 24, 390, 15);
->>>>>>> 7724d0c3
-
         $this->setTextLoading($text);
         $this->incrProgressBar();
     }
