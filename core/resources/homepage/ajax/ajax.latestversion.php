--- conflicted
+++ resolved
@@ -29,16 +29,6 @@
 );
 
 // Assuming getAppVersion() returns the current version number
-<<<<<<< HEAD
-$currentVersion = $bearsamppCore->getAppVersion();
-
-// Assuming getLatestVersion now returns an array with version and URL
-$latestVersionData = Util::getLatestVersion(APP_GITHUB_LATEST_URL);
-
-/* check to see if everything went sideways */
-if ($latestVersionData === null) {
-    Util::logError('Failed to retrieve version data from GitHub URL: ' . APP_GITHUB_LATEST_URL);
-=======
 $bearsamppCurrentVersion = $bearsamppCore->getAppVersion();
 
 // Assuming getLatestVersion now returns an array with version and URL
@@ -48,21 +38,10 @@
 if ($latestVersionData === null) {
     Util::logError('Failed to retrieve version data from GitHub URL: ' . APP_GITHUB_LATEST_URL);
 
->>>>>>> 3115909b
     return;
 }
 
 /* Strip array into individual relevant strings */
-<<<<<<< HEAD
-$githubVersion = $latestVersionData['version'];
-$latestVersionUrl = $latestVersionData['url']; // URL of the latest version
-
-// Directly compare version strings
-if (version_compare($currentVersion, $githubVersion, '<')) {
-    $result['display'] = true;
-    $result['download'] .= '<a role="button" class="btn btn-success fullversionurl" href="' . $latestVersionUrl . '" target="_blank"><i class="fa fa-download"></i> ';
-    $result['download'] .= $bearsamppLang->getValue(Lang::DOWNLOAD) . ' <strong>' . APP_TITLE . ' ' . $bearsamppLatestVersion . '</strong><br />';
-=======
 $bearsamppLatestVersion = $latestVersionData['version'];
 $latestVersionUrl = $latestVersionData['url']; // URL of the latest version
 
@@ -72,6 +51,5 @@
     $result['download'] .= '<a role="button" class="btn btn-success fullversionurl" href="' . $latestVersionUrl . '" target="_blank"><i class="fa-solid fa-cloud-arrow-down"></i> ';
     $result['download'] .= $bearsamppLang->getValue(Lang::DOWNLOAD) . ' <strong>' . APP_TITLE . ' ' . $bearsamppLatestVersion . '</strong><br />';
     $result['download'] .= '<small>bearsampp-' . $bearsamppLatestVersion . '.7z</small></a>';
->>>>>>> 3115909b
 }
 echo json_encode($result);