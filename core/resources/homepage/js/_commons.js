--- conflicted
+++ resolved
@@ -2,14 +2,7 @@
   type: "POST",
   cache: false,
   dataType: "json",
-<<<<<<< HEAD
-  url: "a2e080b036374da9c34c3329c11a6d39/ajax.php"
+  url: "1fd5bfc5c72323f1d019208088a6de21/ajax.php"
 });
 
-const ajax_url = "a2e080b036374da9c34c3329c11a6d39/ajax.php"
-=======
-  url: "1fd5bfc5c72323f1d019208088a6de21/ajax.php"
-});
-
-const ajax_url = "1fd5bfc5c72323f1d019208088a6de21/ajax.php"
->>>>>>> 3115909b
+const ajax_url = "1fd5bfc5c72323f1d019208088a6de21/ajax.php"