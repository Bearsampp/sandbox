# Jetbrains
/*.iml
/.idea

# Bearsampp
/.dev

# Visual Studio
.vscode/
.vs/
.vsc/

# ignore "current" directories
/**/current

<<<<<<< HEAD
.qodo
=======
# Qodo
/.qodo
>>>>>>> 0f95fd4b
<|MERGE_RESOLUTION|>--- conflicted
+++ resolved
@@ -13,9 +13,5 @@
 # ignore "current" directories
 /**/current
 
-<<<<<<< HEAD
-.qodo
-=======
 # Qodo
-/.qodo
->>>>>>> 0f95fd4b
+/.qodo